--- conflicted
+++ resolved
@@ -38,15 +38,9 @@
     }
 
     lambdas_dict = {
-<<<<<<< HEAD
         "heat": ["theta"],
         "salt": ["salt"],
-        "density": ["sigma0", "sigma1", "sigma2", "sigma3", "sigma4", "gamma_n"],
-=======
-        'heat': ['theta'],
-        'salt': ['salt'],
-        'density': ['sigma0','sigma1','sigma2','sigma3','sigma4']
->>>>>>> 1de8f827
+        "density": ["sigma0", "sigma1", "sigma2", "sigma3", "sigma4"],
     }
 
     def lambdas(self, lstr=None):
@@ -99,18 +93,16 @@
         self.teos10 = teos10
 
         # Save all 2d variable names in ds that need to be expanded in the vertical
-<<<<<<< HEAD
         self.variables = (
             list(self.terms_dict.values())
             + list(self.flux_heat_dict.values())
             + list(self.flux_salt_dict.values())
             + list(self.flux_mass_dict.values())
+            + self.lambdas_dict["heat"]
+            + self.lambdas_dict["salt"]
+            + self.lambdas_dict["density"]
+            + ["alpha", "beta"]
         )
-=======
-        self.variables = list(self.terms_dict.values())+list(self.flux_heat_dict.values())\
-            +list(self.flux_salt_dict.values())+list(self.flux_mass_dict.values())\
-            +self.lambdas_dict['heat']+self.lambdas_dict['salt']+self.lambdas_dict['density']+['alpha', 'beta']
->>>>>>> 1de8f827
 
         # Modify ds to use a pseudo vertical grid
         if (
@@ -255,61 +247,47 @@
             self.ct = self.ds.thetao
 
         # Calculate thermal expansion coefficient alpha (1/K)
-<<<<<<< HEAD
         if "alpha" not in vars(self):
-            self.alpha = xr.apply_ufunc(
-                gsw.alpha, self.sa, self.ct, self.p, dask="parallelized"
-            )
+            if "alpha" in self.ds:
+                self.alpha = self.ds.alpha
+            else:
+                self.alpha = xr.apply_ufunc(
+                    gsw.alpha, self.sa, self.ct, self.p, dask="parallelized"
+                )
 
         # Calculate the haline contraction coefficient beta (kg/g)
         if "beta" not in vars(self):
-            self.beta = xr.apply_ufunc(
-                gsw.beta, self.sa, self.ct, self.p, dask="parallelized"
-            )
-
-        # Calculate potentail density (kg/m^3)
-        if density_str == "sigma0":
-            density = xr.apply_ufunc(gsw.sigma0, self.sa, self.ct, dask="parallelized")
-        elif density_str == "sigma1":
-            density = xr.apply_ufunc(gsw.sigma1, self.sa, self.ct, dask="parallelized")
-        elif density_str == "sigma2":
-            density = xr.apply_ufunc(gsw.sigma2, self.sa, self.ct, dask="parallelized")
-        elif density_str == "sigma3":
-            density = xr.apply_ufunc(gsw.sigma3, self.sa, self.ct, dask="parallelized")
-        elif density_str == "sigma4":
-            density = xr.apply_ufunc(gsw.sigma4, self.sa, self.ct, dask="parallelized")
-        elif density_str == "gamma_n":
-            # TODO: Function to calculate neutral density (gamma_n) and other neutral variables (gamma)
-            density = gamma_n
-=======
-        if 'alpha' not in vars(self):
-            if 'alpha' in self.ds:
-                self.alpha = self.ds.alpha
-            else:
-                self.alpha = xr.apply_ufunc(gsw.alpha, self.sa, self.ct, self.p, dask='parallelized')
-
-        # Calculate the haline contraction coefficient beta (kg/g)
-        if 'beta' not in vars(self):
-            if 'beta' in self.ds:
+            if "beta" in self.ds:
                 self.beta = self.ds.beta
             else:
-                self.beta = xr.apply_ufunc(gsw.beta,  self.sa, self.ct, self.p, dask='parallelized')
+                self.beta = xr.apply_ufunc(
+                    gsw.beta, self.sa, self.ct, self.p, dask="parallelized"
+                )
 
         # Calculate potential density (kg/m^3)
         if density_str not in self.ds:
-            if density_str == 'sigma0':
-                density = xr.apply_ufunc(gsw.sigma0, self.sa, self.ct, dask='parallelized')
-            elif density_str == 'sigma1':
-                density = xr.apply_ufunc(gsw.sigma1, self.sa, self.ct, dask='parallelized')
-            elif density_str == 'sigma2':
-                density = xr.apply_ufunc(gsw.sigma2, self.sa, self.ct, dask='parallelized')
-            elif density_str == 'sigma3':
-                density = xr.apply_ufunc(gsw.sigma3, self.sa, self.ct, dask='parallelized')
-            elif density_str == 'sigma4':
-                density = xr.apply_ufunc(gsw.sigma4, self.sa, self.ct, dask='parallelized')
+            if density_str == "sigma0":
+                density = xr.apply_ufunc(
+                    gsw.sigma0, self.sa, self.ct, dask="parallelized"
+                )
+            elif density_str == "sigma1":
+                density = xr.apply_ufunc(
+                    gsw.sigma1, self.sa, self.ct, dask="parallelized"
+                )
+            elif density_str == "sigma2":
+                density = xr.apply_ufunc(
+                    gsw.sigma2, self.sa, self.ct, dask="parallelized"
+                )
+            elif density_str == "sigma3":
+                density = xr.apply_ufunc(
+                    gsw.sigma3, self.sa, self.ct, dask="parallelized"
+                )
+            elif density_str == "sigma4":
+                density = xr.apply_ufunc(
+                    gsw.sigma4, self.sa, self.ct, dask="parallelized"
+                )
             else:
                 return self.alpha, self.beta, None
->>>>>>> 1de8f827
         else:
             return self.alpha, self.beta, self.ds[density_str]
 
